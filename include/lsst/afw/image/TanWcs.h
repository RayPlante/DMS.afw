/* 
 * LSST Data Management System
 * Copyright 2008, 2009, 2010 LSST Corporation.
 * 
 * This product includes software developed by the
 * LSST Project (http://www.lsst.org/).
 *
 * This program is free software: you can redistribute it and/or modify
 * it under the terms of the GNU General Public License as published by
 * the Free Software Foundation, either version 3 of the License, or
 * (at your option) any later version.
 * 
 * This program is distributed in the hope that it will be useful,
 * but WITHOUT ANY WARRANTY; without even the implied warranty of
 * MERCHANTABILITY or FITNESS FOR A PARTICULAR PURPOSE.  See the
 * GNU General Public License for more details.
 * 
 * You should have received a copy of the LSST License Statement and 
 * the GNU General Public License along with this program.  If not, 
 * see <http://www.lsstcorp.org/LegalNotices/>.
 */
 
#ifndef LSST_AFW_IMAGE_TANWCS_H
#define LSST_AFW_IMAGE_TANWCS_H

#include "Eigen/Core.h"
#include "lsst/daf/base.h"
#include "lsst/daf/data/LsstBase.h"
#include "lsst/afw/image/Image.h"
#include "lsst/afw/geom/AffineTransform.h"
#include "lsst/afw/image/Wcs.h" 
#include "lsst/afw/geom/Point.h"
#include "lsst/afw/geom/Extent.h"

struct wcsprm;                          // defined in wcs.h

namespace lsst {
namespace afw {
    namespace formatters {
        class TanWcsFormatter;
    }
namespace image {

/// 
/// @brief Implementation of the WCS standard for the special case of the Gnomonic 
/// (tangent plane) projection.
/// 
/// This class treats the special case of tangent plane projection. It extends the Wcs standard by 
/// optionally accounting for distortion in the image plane using the Simple Imaging Polynomial (SIP)
/// convention.
/// This convention is described in Shupe et al. (2005) (Astronomical Data Analysis Software and Systems
/// XIV, Asp Conf. Series Vol XXX, Ed: Shopbell et al.), and descibed in some more detail in
/// http://web.ipac.caltech.edu/staff/fmasci/home/wise/codeVdist.html
/// 
/// To convert from pixel coordintates to radec ("intermediate world coordinates"), first use the matrices
/// _sipA and _sipB to calculate undistorted coorinates (i.e where on the chip the image would lie if
/// the optics gave undistorted images), then pass these undistorted coorinates wcsp2s() to calculate radec.
/// 
/// For the reverse, radec -> pixels, convert the radec to undistorted coords, and then use the _sipAp and
/// _sipBp matrices to add in the distortion terms.
/// 
    class TanWcs : public lsst::afw::image::Wcs
{
    public:
        typedef boost::shared_ptr<lsst::afw::image::TanWcs> Ptr;    
        typedef boost::shared_ptr<lsst::afw::image::TanWcs const> ConstPtr;    

        //Constructors
        TanWcs();
        friend Wcs::Ptr makeWcs(lsst::daf::base::PropertySet::Ptr fitsMetadata);
        TanWcs(const lsst::afw::geom::PointD crval, const lsst::afw::geom::PointD crpix, 
               const Eigen::Matrix2d &CD, 
               double equinox=2000, std::string raDecSys="FK5",
               const std::string cunits1="deg", const std::string cunits2="deg"
               );

        TanWcs(const lsst::afw::geom::PointD crval, const lsst::afw::geom::PointD crpix, 
               const Eigen::Matrix2d &CD, 
               Eigen::MatrixXd const & sipA, 
               Eigen::MatrixXd const & sipB, 
               Eigen::MatrixXd const & sipAp,
               Eigen::MatrixXd const & sipBp,  
               double equinox=2000, std::string raDecSys="FK5",
               const std::string cunits1="deg", const std::string cunits2="deg"
              );

        virtual ~TanWcs() {};
        
        virtual lsst::afw::image::Wcs::Ptr clone(void) const;

        //Accessors
        virtual lsst::afw::coord::Coord::Ptr pixelToSky(double pix1, double pix2) const;
        virtual lsst::afw::coord::Coord::Ptr pixelToSky(const lsst::afw::geom::PointD pixel) const;
        
        virtual lsst::afw::geom::PointD skyToPixel(double sky1, double sky2) const;
        virtual lsst::afw::geom::PointD skyToPixel(const lsst::afw::coord::Coord::ConstPtr coord) const;

<<<<<<< HEAD
        // Applies the SIP AP and BP distortion (used in the skyToPixel direction)
        lsst::afw::geom::PointD distortPixel(const lsst::afw::geom::PointD pixel) const;
        // Applies the SIP A and B un-distortion (used in the pixelToSky direction)
        lsst::afw::geom::PointD undistortPixel(const lsst::afw::geom::PointD pixel) const;

=======
        // Returns the pixel scale, in arcsec/pixel.
        double pixelScale() const;
        
>>>>>>> 5ac8a391
        bool hasDistortion() const {    return _hasDistortion;};
        lsst::daf::base::PropertySet::Ptr getFitsMetadata() const;        
#if 0
        //Rely on base class implementation for now.
        lsst::afw::geom::AffineTransform linearizeAt(lsst::afw::geom::PointD const & pix) const;
#endif        
        

        //Mutators
       //Because the base class provides the option of creating a Wcs without distortion coefficients
       //we supply a way of setting them here. This also help make code neater by breaking an
       //enormous constructor (above) into two small pieces 
       void setDistortionMatrices(Eigen::MatrixXd const & sipA, 
                                  Eigen::MatrixXd const & sipB,
                                  Eigen::MatrixXd const & sipAp,
                                  Eigen::MatrixXd const & sipBp
                                 );

    private:
        //If you want to create a TanWcs object from a fits header, use makeWcs()
        TanWcs(lsst::daf::base::PropertySet::Ptr const fitsMetadata);
        
        TanWcs(lsst::afw::image::TanWcs const & rhs);
        TanWcs & operator = (const TanWcs &);        

        //Allow the formatter to access private goo
        LSST_PERSIST_FORMATTER(lsst::afw::formatters::TanWcsFormatter)

        bool _hasDistortion;
        Eigen::MatrixXd _sipA, _sipB, _sipAp, _sipBp;
    
    };

}}}

#endif<|MERGE_RESOLUTION|>--- conflicted
+++ resolved
@@ -95,17 +95,14 @@
         virtual lsst::afw::geom::PointD skyToPixel(double sky1, double sky2) const;
         virtual lsst::afw::geom::PointD skyToPixel(const lsst::afw::coord::Coord::ConstPtr coord) const;
 
-<<<<<<< HEAD
         // Applies the SIP AP and BP distortion (used in the skyToPixel direction)
         lsst::afw::geom::PointD distortPixel(const lsst::afw::geom::PointD pixel) const;
         // Applies the SIP A and B un-distortion (used in the pixelToSky direction)
         lsst::afw::geom::PointD undistortPixel(const lsst::afw::geom::PointD pixel) const;
 
-=======
         // Returns the pixel scale, in arcsec/pixel.
         double pixelScale() const;
         
->>>>>>> 5ac8a391
         bool hasDistortion() const {    return _hasDistortion;};
         lsst::daf::base::PropertySet::Ptr getFitsMetadata() const;        
 #if 0
