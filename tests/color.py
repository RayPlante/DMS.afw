#!/usr/bin/env python

# 
# LSST Data Management System
# Copyright 2008, 2009, 2010 LSST Corporation.
# 
# This product includes software developed by the
# LSST Project (http://www.lsst.org/).
#
# This program is free software: you can redistribute it and/or modify
# it under the terms of the GNU General Public License as published by
# the Free Software Foundation, either version 3 of the License, or
# (at your option) any later version.
# 
# This program is distributed in the hope that it will be useful,
# but WITHOUT ANY WARRANTY; without even the implied warranty of
# MERCHANTABILITY or FITNESS FOR A PARTICULAR PURPOSE.  See the
# GNU General Public License for more details.
# 
# You should have received a copy of the LSST License Statement and 
# the GNU General Public License along with this program.  If not, 
# see <http://www.lsstcorp.org/LegalNotices/>.
#

"""
Tests for Calib, Color, and Filter

Run with:
   color.py
or
   python
   >>> import color; color.run()
"""


import math, os, sys
import eups
import unittest
import lsst.utils.tests as tests
import lsst.daf.base as dafBase
import lsst.pex.logging as logging
import lsst.pex.exceptions as pexExcept
import lsst.pex.policy as pexPolicy
import lsst.afw.image as afwImage
import lsst.afw.image.utils as imageUtils
import lsst.afw.math as afwMath
import lsst.afw.detection as afwDetect
import lsst.afw.detection.utils as afwDetectUtils
import lsst.afw.display.ds9 as ds9

try:
    type(verbose)
except NameError:
    verbose = 0
    logging.Debug("afwDetect.Footprint", verbose)

try:
    type(display)
except NameError:
    display = False

#-=-=-=-=-=-=-=-=-=-=-=-=-=-=-=-=-=-=-=-=-=-=-=-=-=-=-=-=-=-=-=-=-=-=-=-=-=-=-=-

class CalibTestCase(unittest.TestCase):
    """A test case for Calib"""
    def setUp(self):
        self.calib = afwImage.Calib()

    def tearDown(self):
        del self.calib

    def testTime(self):
        """Test the exposure time information"""
        
        isoDate = "1995-01-26T07:32:00.000000000Z"
        self.calib.setMidTime(dafBase.DateTime(isoDate))
        self.assertEqual(isoDate, self.calib.getMidTime().toString())
        self.assertAlmostEqual(self.calib.getMidTime().get(), 49743.3142245)

        dt = 123.4
        self.calib.setExptime(dt)
        self.assertEqual(self.calib.getExptime(), dt)

    def testDetectorTime(self):
        """Test that we can ask a calib for the MidTime at a point in a detector"""

        import lsst.afw.geom as afwGeom
        import lsst.afw.cameraGeom as cameraGeom

        det = cameraGeom.Detector(cameraGeom.Id(1))

        p = afwGeom.PointI(3, 4)
        if False:                       # Ticket #1337
            self.calib.getMidTime(det, p)

    def testPhotom(self):
        """Test the zero-point information"""
        
        flux, fluxErr = 1000.0, 10.0
        flux0, flux0Err = 1e12, 1e10
        self.calib.setFluxMag0(flux0)

        self.assertEqual(flux0, self.calib.getFluxMag0()[0])
        self.assertEqual(0.0, self.calib.getFluxMag0()[1])
        self.assertEqual(22.5, self.calib.getMagnitude(flux))
        # Error just in flux
        self.assertAlmostEqual(self.calib.getMagnitude(flux, fluxErr)[1], 2.5/math.log(10)*fluxErr/flux)
        # Error just in flux0
        self.calib.setFluxMag0(flux0, flux0Err)
        self.assertEqual(flux0Err, self.calib.getFluxMag0()[1])
        self.assertAlmostEqual(self.calib.getMagnitude(flux, 0)[1], 2.5/math.log(10)*flux0Err/flux0)

        self.assertAlmostEqual(flux0, self.calib.getFlux(0))
        self.assertAlmostEqual(flux, self.calib.getFlux(22.5))

        # I don't know how to test round-trip if fluxMag0 is significant compared to fluxErr
        self.calib.setFluxMag0(flux0, flux0 / 1e6)
        for fluxErr in (flux / 1e2, flux / 1e4):
            mag, magErr = self.calib.getMagnitude(flux, fluxErr)
            self.assertAlmostEqual(flux, self.calib.getFlux(mag, magErr)[0])
            self.assertTrue(abs(fluxErr - self.calib.getFlux(mag, magErr)[1]) < 1.0e-4)

    def testCtorFromMetadata(self):
        """Test building a Calib from metadata"""
        
        isoDate = "1995-01-26T07:32:00.000000000Z" 
        exptime = 123.4
        flux0, flux0Err = 1e12, 1e10
        flux, fluxErr = 1000.0, 10.0

        metadata = dafBase.PropertySet()
        metadata.add("TIME-MID", isoDate)
        metadata.add("EXPTIME", exptime)
        metadata.add("FLUXMAG0", flux0)
        metadata.add("FLUXMAG0ERR", flux0Err)

        self.calib = afwImage.Calib(metadata)

        self.assertEqual(isoDate, self.calib.getMidTime().toString())
        self.assertAlmostEqual(self.calib.getMidTime().get(), 49743.3142245)
        self.assertEqual(self.calib.getExptime(), exptime)
        
        self.assertEqual(flux0, self.calib.getFluxMag0()[0])
        self.assertEqual(flux0Err, self.calib.getFluxMag0()[1])
        self.assertEqual(22.5, self.calib.getMagnitude(flux))
        # Error just in flux
        self.calib.setFluxMag0(flux0, 0)
        
        self.assertAlmostEqual(self.calib.getMagnitude(flux, fluxErr)[1], 2.5/math.log(10)*fluxErr/flux)

        #
        # Check that we can clean up metadata
        #
        afwImage.stripCalibKeywords(metadata)
        self.assertEqual(len(metadata.names()), 0)

    def testCalibEquality(self):
        self.assertEqual(self.calib, self.calib)
        self.assertFalse(self.calib != self.calib)

        calib2 = afwImage.Calib()
        calib2.setExptime(12)

        self.assertNotEqual(calib2, self.calib)

    def testCalibFromCalibs(self):
        """Test creating a Calib from an array of Calibs"""
        exptime = 20
        mag0, mag0Sigma = 1.0, 0.01
        time0 = dafBase.DateTime.now().get()

        calibs = afwImage.vectorCalib()
        ncalib = 3
        for i in range(ncalib):
            calib = afwImage.Calib()
            calib.setMidTime(dafBase.DateTime(time0 + i))
            calib.setExptime(exptime)
            calib.setFluxMag0(mag0, mag0Sigma)

            calibs.append(calib)

        ocalib = afwImage.Calib(calibs)
        
        self.assertEqual(ocalib.getExptime(), ncalib*exptime)
        self.assertAlmostEqual(calibs[ncalib//2].getMidTime().get(), ocalib.getMidTime().get())
        #
        # Check that we can only merge Calibs with the same fluxMag0 values
        #
        calibs[0].setFluxMag0(1.001*mag0, mag0Sigma)
        tests.assertRaisesLsstCpp(self, pexExcept.InvalidParameterException,
                                  lambda : afwImage.Calib(calibs))

class ColorTestCase(unittest.TestCase):
    """A test case for Color"""
    def setUp(self):
        # Initialise our filters
        filterPolicy = pexPolicy.Policy.createPolicy(
            os.path.join(eups.productDir("afw"), "tests", "SdssFilters.paf"), True)

        imageUtils.defineFiltersFromPolicy(filterPolicy, reset=True)

    def tearDown(self):
        pass

    def testCtor(self):
        c = afwImage.Color()
        c = afwImage.Color(1.2)

    def testLambdaEff(self):
        f = afwImage.Filter("g")
        g_r = 1.2
        c = afwImage.Color(g_r)

        self.assertEqual(c.getLambdaEff(f), 1000*g_r) # XXX Not a real implementation!

    def testBool(self):
        """Test that a default-constructed Color tests False, but ones with a g-r value test True"""
        self.assertFalse(afwImage.Color())
        self.assertTrue(afwImage.Color(1.2))

class FilterTestCase(unittest.TestCase):
    """A test case for Filter"""

    def setUp(self):
        # Initialise our filters
        #
        # Start by forgetting that we may already have defined filters
        #
        filterPolicy = pexPolicy.Policy.createPolicy(
            os.path.join(eups.productDir("afw"), "tests", "SdssFilters.paf"), True)
        self.filters = tuple(sorted([f.get("name") for f in filterPolicy.getArray("Filter")]))

        imageUtils.defineFiltersFromPolicy(filterPolicy, reset=True)

        self.g_lambdaEff = [p.get("lambdaEff") for p in filterPolicy.getArray("Filter")
                            if p.get("name") == "g"][0] # used for tests

    def defineFilterProperty(self, name, lambdaEff, force=False):
        filterPolicy = pexPolicy.Policy()
        filterPolicy.add("lambdaEff", lambdaEff)

        return afwImage.FilterProperty(name, filterPolicy, force);

    def testListFilters(self):
        self.assertEqual(afwImage.Filter_getNames(), self.filters)

    def testCtor(self):
        """Test that we can construct a Filter"""
        # A filter of type 
        f = afwImage.Filter("g")

    def testCtorFromMetadata(self):
        """Test building a Filter from metadata"""
        
        metadata = dafBase.PropertySet()
        metadata.add("FILTER", "g")

        f = afwImage.Filter(metadata)
        self.assertEqual(f.getName(), "g")
        #
        # Check that we can clean up metadata
        #
        afwImage.stripFilterKeywords(metadata)
        self.assertEqual(len(metadata.names()), 0)

        badFilter = "rhl"               # an undefined filter
        metadata.add("FILTER", badFilter)
        # Not defined
        tests.assertRaisesLsstCpp(self, pexExcept.NotFoundException,
                                  lambda : afwImage.Filter(metadata))
        # Force definition
        f = afwImage.Filter(metadata, True)
        self.assertEqual(f.getName(), badFilter) # name is correctly defined

<<<<<<< HEAD
    def testFilterEquality(self):
        # a "g" filter
        f = afwImage.Filter("g")
        g = afwImage.Filter("g")

        self.assertEqual(f, g)

        f = afwImage.Filter()           # the unknown filter
        self.assertNotEqual(f, f)       # ... doesn't equal itself

=======
>>>>>>> 3f0b9a5e
    def testFilterProperty(self):
        # a "g" filter
        f = afwImage.Filter("g")
        # The properties of a g filter
        g = afwImage.FilterProperty.lookup("g")

        if False:
            print "Filter: %s == %d lambda_{eff}=%g" % (f.getName(), f.getId(),
                                                        f.getFilterProperty().getLambdaEff())

        self.assertEqual(f.getName(), "g")
        self.assertEqual(f.getId(), 1)
        self.assertEqual(f.getFilterProperty().getLambdaEff(), self.g_lambdaEff)
        self.assertTrue(f.getFilterProperty() ==
                        self.defineFilterProperty("gX", self.g_lambdaEff, True))

        self.assertEqual(g.getLambdaEff(), self.g_lambdaEff)

    def testFilterAliases(self):
        """Test that we can provide an alias for a Filter"""
        f0 = afwImage.Filter("z")
        f1 = afwImage.Filter("zprime")
        f2 = afwImage.Filter("z'")

        self.assertEqual(f0.getFilterProperty().getLambdaEff(), f1.getFilterProperty().getLambdaEff())
        self.assertEqual(f0.getFilterProperty().getLambdaEff(), f2.getFilterProperty().getLambdaEff())

    def testReset(self):
        """Test that we can reset filter IDs and properties if needs be"""
        # The properties of a g filter
        g = afwImage.FilterProperty.lookup("g")
        #
        # First FilterProperty
        #
        def tst():
            gprime = self.defineFilterProperty("g", self.g_lambdaEff + 10)

        tests.assertRaisesLsstCpp(self, pexExcept.RuntimeErrorException, tst)
        gprime = self.defineFilterProperty("g", self.g_lambdaEff + 10, True) # should not raise
        gprime = self.defineFilterProperty("g", self.g_lambdaEff, True)
        #
        # Can redefine
        #
        def tst():
            self.defineFilterProperty("g", self.g_lambdaEff + 10) # changing definition is not allowed
        tests.assertRaisesLsstCpp(self, pexExcept.RuntimeErrorException, tst)

        self.defineFilterProperty("g", self.g_lambdaEff) # identical redefinition is allowed
        #
        # Now Filter
        #
        afwImage.Filter.define(g, afwImage.Filter("g").getId()) # OK if Id's the same
        afwImage.Filter.define(g, afwImage.Filter.AUTO)         # AUTO will assign the same ID

        def tst():
            afwImage.Filter.define(g, afwImage.Filter("g").getId() + 10) # different ID
            
        tests.assertRaisesLsstCpp(self, pexExcept.RuntimeErrorException, tst)

    def testUnknownFilter(self):
        """Test that we can define, but not use, an unknown filter"""
        badFilter = "rhl"               # an undefined filter
        # Not defined
        tests.assertRaisesLsstCpp(self, pexExcept.NotFoundException,
                                  lambda : afwImage.Filter(badFilter))
        # Force definition
        f = afwImage.Filter(badFilter, True)
        self.assertEqual(f.getName(), badFilter) # name is correctly defined
        
        tests.assertRaisesLsstCpp(self, pexExcept.NotFoundException,
                                  lambda : f.getFilterProperty().getLambdaEff()) # can't use Filter f
        #
        # Now define badFilter
        #
        lambdaEff = 666.0; self.defineFilterProperty(badFilter, lambdaEff)
        
        self.assertEqual(f.getFilterProperty().getLambdaEff(), lambdaEff) # but now we can
        #
        # Check that we didn't accidently define the unknown filter
        #
        tests.assertRaisesLsstCpp(self, pexExcept.NotFoundException,
                                  lambda : afwImage.Filter().getFilterProperty().getLambdaEff())

#-=-=-=-=-=-=-=-=-=-=-=-=-=-=-=-=-=-=-=-=-=-=-=-=-=-=-=-=-=-=-=-=-=-=-=-=-=-=-=-

def suite():
    """Returns a suite containing all the test cases in this module."""
    tests.init()

    suites = []
    suites += unittest.makeSuite(CalibTestCase)
    suites += unittest.makeSuite(ColorTestCase)
    suites += unittest.makeSuite(FilterTestCase)
    suites += unittest.makeSuite(tests.MemoryTestCase)
    return unittest.TestSuite(suites)

def run(shouldExit=False):
    """Run the tests"""
    tests.run(suite(), shouldExit)

if __name__ == "__main__":
    run(True)<|MERGE_RESOLUTION|>--- conflicted
+++ resolved
@@ -272,7 +272,6 @@
         f = afwImage.Filter(metadata, True)
         self.assertEqual(f.getName(), badFilter) # name is correctly defined
 
-<<<<<<< HEAD
     def testFilterEquality(self):
         # a "g" filter
         f = afwImage.Filter("g")
@@ -283,8 +282,6 @@
         f = afwImage.Filter()           # the unknown filter
         self.assertNotEqual(f, f)       # ... doesn't equal itself
 
-=======
->>>>>>> 3f0b9a5e
     def testFilterProperty(self):
         # a "g" filter
         f = afwImage.Filter("g")
