// -*- lsst-c++ -*-

/* 
 * LSST Data Management System
 * Copyright 2008, 2009, 2010 LSST Corporation.
 * 
 * This product includes software developed by the
 * LSST Project (http://www.lsst.org/).
 *
 * This program is free software: you can redistribute it and/or modify
 * it under the terms of the GNU General Public License as published by
 * the Free Software Foundation, either version 3 of the License, or
 * (at your option) any later version.
 * 
 * This program is distributed in the hope that it will be useful,
 * but WITHOUT ANY WARRANTY; without even the implied warranty of
 * MERCHANTABILITY or FITNESS FOR A PARTICULAR PURPOSE.  See the
 * GNU General Public License for more details.
 * 
 * You should have received a copy of the LSST License Statement and 
 * the GNU General Public License along with this program.  If not, 
 * see <http://www.lsstcorp.org/LegalNotices/>.
 */
 
/**
 * @file Coord.cc
 * @brief Provide functions to handle coordinates
 * @ingroup afw
 * @author Steve Bickerton
 *
 * Most (nearly all) algorithms adapted from Astronomical Algorithms, 2nd ed. (J. Meeus)
 *
 */
#include <cmath>
#include <limits>
#include <cstdio>
<<<<<<< HEAD
=======

#include "Eigen/Core.h"
#include "Eigen/LU"
#include "Eigen/SVD"
#include "Eigen/Geometry"
>>>>>>> 988ffbf6

#include "lsst/pex/exceptions.h"
#include "boost/algorithm/string.hpp"
#include "boost/tuple/tuple.hpp"
#include "boost/format.hpp"

#include "lsst/afw/coord/Coord.h"
#include "lsst/daf/base/DateTime.h"

namespace afwCoord = lsst::afw::coord;
namespace ex       = lsst::pex::exceptions;
namespace afwGeom  = lsst::afw::geom;
namespace dafBase  = lsst::daf::base;


namespace {
    
typedef std::map<std::string, afwCoord::CoordSystem> CoordSystemMap;
    
CoordSystemMap const getCoordSystemMap() {
    CoordSystemMap idMap;
    idMap["FK5"]         = afwCoord::FK5;
    idMap["ICRS"]        = afwCoord::ICRS;
    idMap["ECLIPTIC"]    = afwCoord::ECLIPTIC;
    idMap["GALACTIC"]    = afwCoord::GALACTIC;
    idMap["ELON"]        = afwCoord::ECLIPTIC;
    idMap["GLON"]        = afwCoord::GALACTIC;
    idMap["TOPOCENTRIC"] = afwCoord::TOPOCENTRIC;
    return idMap;
}
    
} // end anonymous namespace


/**
 * @brief A utility function to get the enum value of a coordinate system from a string name.
 */
afwCoord::CoordSystem afwCoord::makeCoordEnum(std::string const system) {
    static CoordSystemMap idmap = getCoordSystemMap();
    if (idmap.find(system) != idmap.end()) {
        return idmap[system];
    } else {
        throw LSST_EXCEPT(ex::InvalidParameterException, "System " + system + " not defined.");
    }
}


namespace {

double const NaN          = std::numeric_limits<double>::quiet_NaN();    
double const arcsecToRad  = M_PI/(3600.0*180.0); // arcsec per radian  = 2.062648e5;
double const JD2000       = 2451544.50;

    
/*
 * A local class to handle dd:mm:ss coordinates
 *
 * This class allows a decimal or dd:mm:ss coordinate to be
 * disassembed into d, m, and s components.
 * It's in an anonymous namespace, but there are public functions
 * which perform the transformations directly:
 *
 * --> std::string dmsStr = degreesToDmsString(double deg);
 * --> double deg = dmsStringToDegrees(std::string dms);
 */
class Dms {
public:
    Dms() {};
    
    // note that isSouth is needed to specify coords between dec = 0, and dec = -1
    // otherwise, d = -0 gets carried as d = 0 ... need a way to specify it explicitly
    Dms(int const d, int const m, double const s, bool const isSouth=false) {
        sign = (d < 0 || isSouth) ? -1 : 1;
        deg  = std::abs(d);
        min  = m;
        sec  = s;
    };
    Dms(double const deg0) {
        double const absVal = std::fabs(deg0);
        sign = (deg0 >= 0) ? 1 : -1;
        deg  = static_cast<int>(std::floor(absVal));
        min  = static_cast<int>(std::floor((absVal - deg)*60.0));
        sec  = ((absVal - deg)*60.0 - min)*60.0;
    }
    
    int deg;
    int min;
    double sec;
    int sign;
};

    
    
/**
 * Store the Fk5 coordinates of the Galactic pole (and vice-versa) for coordinate transforms.
 *
 */
afwCoord::Coord const GalacticPoleInFk5 = afwCoord::Coord(192.85950, 27.12825, 2000.0); // C&O
afwCoord::Coord const Fk5PoleInGalactic = afwCoord::Coord(122.93200, 27.12825, 2000.0); // C&O


/**
 * @brief Compute the mean Sidereal Time at Greenwich
 *
 */
double meanSiderealTimeGreenwich(
                                 double const jd ///< Julian Day
                                ) {
    double const T = (jd - 2451545.0)/36525.0;
    return 280.46061837 + 360.98564736629*(jd - 2451545.0) + 0.000387933*T*T - (T*T*T/38710000.0);
}
    
double const epochTolerance = 1.0e-12;  ///< Precession to new epoch performed if two epochs differ by this.


/*
 * Utility function to put point3D objects in to Eigen vector3d
 */
Eigen::Vector3d point3dToVector(afwGeom::Point3D p3d) {
    Eigen::Vector3d v;
    v << p3d[0], p3d[1], p3d[2];
    return v;
}

afwGeom::Point3D vectorToPoint3d(Eigen::Vector3d v) {
    return afwGeom::makePointD(v[0], v[1], v[2]);
}
    

/**
 * @brief Adjust a large angle or negative angle to be in range [0, 360) degrees
 *
 */
double reduceAngle(
                   double theta,           ///< angle to reduce
                   bool midCentered=false  ///< return a value in range [-180,180), otherwise [0,360)
                  ) {

    theta = theta - (static_cast<int>(theta)/360)*360.0;
    if (theta < 0) {
        theta += 360.0;
    }
    // if theta was -epsilon, adding 360.0 gives 360.0-epsilon = 360.0 which is actually 0.0
    // Thus, a rare equivalence conditional test for a double ...
    if (theta == 360.0) {
        theta = 0.0;
    }
    return midCentered ? (theta - 180.0) : theta;
}

/*
 * A pair of utility functions to go from cartesian to spherical
 */
double const atPoleEpsilon = 0.0; //std::numeric_limits<double>::epsilon();
double pointToLongitude(afwGeom::Point3D const &p3d, double const defaultLongitude=0.0) {
    double lon;
    if (fabs(p3d.getX()) <= atPoleEpsilon && fabs(p3d.getY()) <= atPoleEpsilon) {
        lon = 0.0;
    } else {
        lon = afwCoord::degToRad*reduceAngle( afwCoord::radToDeg*atan2(p3d.getY(), p3d.getX()) );
    }
    return lon;
}
double pointToLatitude(afwGeom::Point3D const &p3d) {
    double lat;
    if ( fabs(p3d.getX()) <= atPoleEpsilon && fabs(p3d.getY()) <= atPoleEpsilon) {
        lat = (p3d.getZ() >= 0) ? M_PI/2.0 : -M_PI/2.0;
    } else {
        lat = asin(p3d.getZ());
    }
    return lat;
}


    
} // end anonymous namespace



/******************* Public functions ********************/


    
/**
 * @brief a Function to convert a coordinate in decimal degrees to a string with form dd:mm:ss
 *
 * @todo allow a user specified format
 */
std::string afwCoord::degreesToDmsString(
                                         double const deg ///< Coord in decimal degrees
                                        ) {
    
    Dms dms(deg);
    
    // make sure rounding won't give 60.00 for sec or min
    if ( (60.00 - dms.sec) < 0.005 ) {
        dms.sec = 0.0;
        dms.min += 1;
        if (dms.min == 60) {
            dms.min = 0;
            dms.deg += 1;
            if (dms.deg == 360) {
                dms.deg = 0;
            }
        }
    }
<<<<<<< HEAD
    char s[12];
    std::sprintf(s, "%02d:%02d:%05.2f", dms.sign*dms.deg, dms.min, dms.sec);
    std::string dmsStr(s);
    return dmsStr;
=======

    return (boost::format("%02d:%02d:%05.2f") % (dms.sign*dms.deg) % dms.min % dms.sec).str();
>>>>>>> 988ffbf6
}

/**
 * @brief a function to convert decimal degrees to a string with form hh:mm:ss.s
 */
std::string afwCoord::degreesToHmsString(
                                         double const deg ///< coord in decimal degrees
                                        ) {
    return degreesToDmsString(deg/15.0);
}

/**
 * @brief Convert a dd:mm:ss string to decimal degrees
 */
double afwCoord::dmsStringToDegrees(
                                    std::string const dms ///< Coord as a string in dd:mm:ss format
                                   ) {
    
    std::vector<std::string> elements;
    boost::split(elements, dms, boost::is_any_of(":"));
    int const deg   = abs(atoi(elements[0].c_str()));
    int const min   = atoi(elements[1].c_str());
    double const sec = atof(elements[2].c_str());

    double degrees = deg + min/60.0 + sec/3600.0;
    if ( (elements[0].c_str())[0] == '-' ) {
        degrees *= -1.0;
    }
    return degrees;
}


/**
 * @brief a function to convert hh:mm:ss.s string to decimal degrees
 *
 */
double afwCoord::hmsStringToDegrees(
                                    std::string const hms ///< coord as a string in hh:mm:ss.s format
                                   ) {
    return 15.0*dmsStringToDegrees(hms);
}


/**
 * @brief get the inclination of the ecliptic pole (obliquity) at epoch
 *
 */
double afwCoord::eclipticPoleInclination(
                                         double const epoch ///< desired epoch for inclination
                                        ) {
    double const T = (epoch - 2000.0)/100.0;
    return 23.0 + 26.0/60.0 + (21.448 - 46.82*T - 0.0006*T*T - 0.0018*T*T*T)/3600.0;
}




/* ============================================================
 *
 * class Coord
 *
 * ============================================================*/


/**
 * @brief Constructor for the Coord base class
 *
 */
afwCoord::Coord::Coord(
                       afwGeom::Point2D const &p2d,     ///< Point2D
                       CoordUnit unit,                  ///< Rads, Degs, or Hrs
                       double const epoch               ///< epoch of coordinate
                      ) :
    _longitudeRad(NaN), _latitudeRad(NaN), _epoch(epoch) {

    if (unit == DEGREES) {
        _longitudeRad = degToRad*reduceAngle(p2d.getX());
        _latitudeRad = degToRad*p2d.getY();
    } else if (unit == RADIANS) {
        _longitudeRad = degToRad*reduceAngle(radToDeg*p2d.getX());
        _latitudeRad = p2d.getY();
    } else if (unit == HOURS) {
        _longitudeRad = degToRad*reduceAngle(15.0*p2d.getX());
        _latitudeRad = degToRad*p2d.getY();
    } else {
        throw LSST_EXCEPT(ex::InvalidParameterException, "CoordUnit must be DEGREES, RADIANS, or HOURS");
    }
    
    _verifyValues();
}

/**
 * @brief Constructor for the Coord base class
 */
afwCoord::Coord::Coord(
                       afwGeom::Point3D const &p3d,   ///< Point3D
                       double const epoch,            ///< epoch of coordinate
                       double const defaultLongitude  ///< longitude to use if x=y=0
                      ) :
    _longitudeRad(pointToLongitude(p3d, defaultLongitude)),
    _latitudeRad(pointToLatitude(p3d)),
    _epoch(epoch) {}


/**
 * @brief Constructor for the Coord base class
 *
 */
afwCoord::Coord::Coord(
                       double const ra,   ///< Right ascension, decimal degrees
                       double const dec,  ///< Declination, decimal degrees
                       double const epoch ///< epoch of coordinate
                      ) :
    _longitudeRad(degToRad*reduceAngle(ra)), _latitudeRad(degToRad*dec), _epoch(epoch) {
    _verifyValues();
}

/**
 * @brief Constructor for the Coord base class
 *
 */
afwCoord::Coord::Coord(
                       std::string const ra,  ///< Right ascension, hh:mm:ss.s format
                       std::string const dec, ///< Declination, dd:mm:ss.s format
                       double const epoch     ///< epoch of coordinate
                      ) :
    _longitudeRad(degToRad*reduceAngle(15.0*dmsStringToDegrees(ra))),
    _latitudeRad(degToRad*dmsStringToDegrees(dec)),
    _epoch(epoch) {
    _verifyValues();
}

/**
 * @brief Default constructor for the Coord base class
 *
 * Set all values to NaN
 * Don't call _veriftyValues() method ... it'll fail.
 *
 */
afwCoord::Coord::Coord() : _longitudeRad(NaN), _latitudeRad(NaN), _epoch(NaN) {}



/**
 * @brief Make sure the values we've got are in the range 0 <= x < 2PI
 */
void afwCoord::Coord::_verifyValues() const {

#if 0
    // no longer verifying longitude.  we now use reduceAngle to map to [0,360)
    if (_longitudeRad < 0.0 || _longitudeRad >= 2.0*M_PI) {
        throw LSST_EXCEPT(ex::InvalidParameterException,
                          (boost::format("Azimuthal coord must be: 0 <= long < 2PI (%f).") %
                           _longitudeRad).str());
    }
#endif
    if (_latitudeRad < -M_PI/2.0 || _latitudeRad > M_PI/2.0) {
        throw LSST_EXCEPT(ex::InvalidParameterException,
                          (boost::format("Latitude coord must be: -PI/2 <= lat <= PI/2 (%f).") %
                           _latitudeRad).str());
    }
}

/**
 * @brief Reset our coordinates wholesale.
 *
 * This allows the user to instantiate Coords without values, and fill them later.
 */
void afwCoord::Coord::reset(
                            double const longitudeDeg, ///< Longitude coord (eg. R.A. for Fk5)
                            double const latitudeDeg,  ///< Latitude coord (eg. Declination for Fk5)
                            double const epoch         ///< epoch of coordinate
                           ) {
    _longitudeRad = degToRad*reduceAngle(longitudeDeg);
    _latitudeRad  = degToRad*latitudeDeg;
    _epoch = epoch;
    _verifyValues();
}



/**
 * @brief Return our contents in a Point2D object
 *
 */
afwGeom::Point2D afwCoord::Coord::getPosition(CoordUnit unit) const {
    // treat HOURS specially, they must mean hours for RA, degrees for Dec
    if (unit == HOURS) {
        return afwGeom::makePointD(getLongitude(unit), getLatitude(DEGREES));
    } else {
        return afwGeom::makePointD(getLongitude(unit), getLatitude(unit));
    }
}


/**
 * @brief Return our contents in a position vector.
 *
 */
afwGeom::Point3D afwCoord::Coord::getVector() const {
    double const x = cos(getLongitude(RADIANS))*cos(getLatitude(RADIANS));
    double const y = sin(getLongitude(RADIANS))*cos(getLatitude(RADIANS));
    double const z = sin(getLatitude(RADIANS));
    return afwGeom::makePointD(x, y, z);
}



/**
 * @brief Tranform our current coords to another spherical polar system
 *
 * Variable names assume an equaltorial/galactic tranform, but it works
 *  for any spherical polar system when the appropriate poles are supplied.
 */
afwCoord::Coord afwCoord::Coord::transform(
    Coord const &poleTo,   ///< Pole of the destination system in the current coords
    Coord const &poleFrom  ///< Pole of the current system in the destination coords
                                          ) const {
    double const alphaGP  = poleFrom[0];
    double const deltaGP  = poleFrom[1];
    double const lCP      = poleTo[0];
    
    double const alpha = getLongitude(RADIANS);
    double const delta = getLatitude(RADIANS);
    
    double const l = radToDeg*(lCP - atan2(sin(alpha - alphaGP), 
                                           tan(delta)*cos(deltaGP) - cos(alpha - alphaGP)*sin(deltaGP)));
    double const b = radToDeg*asin( (sin(deltaGP)*sin(delta) + cos(deltaGP)*cos(delta)*cos(alpha - alphaGP)));

    return Coord(reduceAngle(l), b);
}


/**
 * @brief Rotate our current coords about a pole
 *
 */
void afwCoord::Coord::rotate(
                             Coord const &axis,   ///< axis of rotation (right handed)
                             double const theta   ///< angle to offset in radians
                            ) {

    double const c = cos(theta);
    double const mc = 1.0 - c;
    double const s = sin(theta);
    
    // convert to cartesian
    afwGeom::Point3D const x = getVector();
    afwGeom::Point3D const u = axis.getVector();
    double const ux = u[0];
    double const uy = u[1];
    double const uz = u[2];
        
    // rotate
    afwGeom::Point3D xprime;
    xprime[0] = (ux*ux + (1.0 - ux*ux)*c)*x[0] +  (ux*uy*mc - uz*s)*x[1] +  (ux*uz*mc + uy*s)*x[2];
    xprime[1] = (uy*uy + (1.0 - uy*uy)*c)*x[1] +  (uy*uz*mc - ux*s)*x[2] +  (ux*uy*mc + uz*s)*x[0];
    xprime[2] = (uz*uz + (1.0 - uz*uz)*c)*x[2] +  (uz*ux*mc - uy*s)*x[0] +  (uy*uz*mc + ux*s)*x[1];
    
    // in-situ
    _longitudeRad = pointToLongitude(xprime);
    _latitudeRad  = pointToLatitude(xprime);
}


/**
 * @brief offset our current coords along a great circle defined by an angle wrt a declination parallel
 *
 * @note At/near the pole, longitude becomes degenerate with angle-wrt-declination.  So
 *       at the pole the offset will trace a meridian with longitude = 90 + longitude0 + phi
 *
 * @return the angle wrt a declination parallel at new position
 */
double afwCoord::Coord::offset(
                               double const phi,    ///< angle wrt parallel to offset
                               double const arcLen  ///< angle to offset in radians
                              ) {

    // let v = vector in the direction arcLen points (tangent to surface of sphere)
    // thus: |v| = arcLen
    //       angle phi = orientation of v in a tangent plane, measured wrt to a parallel of declination
    
    // To do the rotation, use rotate() method.
    // - must provide an axis of rotation: take the cross product r x v to get that axis (pole)

    // get the vector r
    //afwGeom::Point3D const rP3d = getVector();
    Eigen::Vector3d r = point3dToVector(getVector());
    //r << rP3d[0], rP3d[1], rP3d[2];


    // Get the vector v:
    // let u = unit vector lying on a parallel of declination
    // let w = unit vector along line of longitude = r x u
    // the vector v must satisfy the following:
    // |v| = arcLen
    // r . v = 0
    // u . v = |v| cos(phi) = arcLen*cos(phi)
    // w . v = |v| sin(phi) = arcLen*sin(phi)

    // v is a linear combination of u and w
    // v = arcLen*cos(phi)*u + arcLen*sin(phi)*w
    
    // Thus, we must:
    // - create u vector
    // - solve w vector (r cross u)
    // - compute v
    Eigen::Vector3d u;
    u << -sin(getLongitude(RADIANS)), cos(getLongitude(RADIANS)), 0.0;
    Eigen::Vector3d w = r.cross(u);
    Eigen::Vector3d v = arcLen*cos(phi)*u + arcLen*sin(phi)*w;

    // take r x v to get the axis
    Eigen::Vector3d axisVector = r.cross(v);
    axisVector.normalize();
    Coord axisCoord = Coord(vectorToPoint3d(axisVector), getEpoch());
    
    rotate(axisCoord, arcLen);

    
    // now get the position angle at our destination
    // u2 . v2 = arcLen*cos(phi2)
    // w2 . v2 = arcLen*sin(phi2)
    // if we normalize v2:
    // phi2 = atan2(w2.v2, u2.v2)
    //
    // we need to compute u2, and then rotate v (exactly as we rotated r) to get v2
    Eigen::Vector3d r2 = point3dToVector(getVector());
    Eigen::Vector3d u2;
    u2 << -sin(getLongitude(RADIANS)), cos(getLongitude(RADIANS)), 0.0;
    Eigen::Vector3d w2 = r2.cross(u2);

    // make v a unit vector and rotate v exactly as we rotated r
    v.normalize();
    Coord v2Coord = Coord(vectorToPoint3d(v), getEpoch());
    v2Coord.rotate(axisCoord, arcLen);
    Eigen::Vector3d v2 = point3dToVector(v2Coord.getVector());

    double phi2 = atan2(w2.dot(v2), u2.dot(v2));

    return phi2;
}



/**
 * @brief Convert to a specified Coord type.
 */
afwCoord::Coord::Ptr afwCoord::Coord::convert(CoordSystem system) const {

    switch (system) {
      case FK5:
        {
            Fk5Coord c1 = this->toFk5();
            return boost::shared_ptr<Fk5Coord>(new Fk5Coord(c1.getLongitude(DEGREES),
                                                            c1.getLatitude(DEGREES),
                                                            c1.getEpoch()));
        }
        break;
      case ICRS:
        {
            IcrsCoord c2 = this->toIcrs();
            return boost::shared_ptr<IcrsCoord>(new IcrsCoord(c2.getLongitude(DEGREES),
                                                              c2.getLatitude(DEGREES)));
        }
        break;
      case GALACTIC:
        {
            GalacticCoord c4 = this->toGalactic();
            return boost::shared_ptr<GalacticCoord>(new GalacticCoord(c4.getLongitude(DEGREES),
                                                                      c4.getLatitude(DEGREES)));
        }
        break;
      case ECLIPTIC:
        {
            EclipticCoord c5 = this->toEcliptic();
            return boost::shared_ptr<EclipticCoord>(new EclipticCoord(c5.getLongitude(DEGREES),
                                                                      c5.getLatitude(DEGREES),
                                                                      c5.getEpoch()));
        }
        break;
      case TOPOCENTRIC:
        throw LSST_EXCEPT(ex::InvalidParameterException,
                          "Cannot make Topocentric with convert() (must also specify Observatory).\n"
                          "Instantiate TopocentricCoord() directly.");
        break;
      default:
        throw LSST_EXCEPT(ex::InvalidParameterException,
                          "Undefined CoordSystem: only FK5, ICRS, GALACTIC, ECLIPTIC allowed.");
        break;
        
    }
    
}


/**
 * @brief compute the angular separation between two Coords
 *
 */
double afwCoord::Coord::angularSeparation(
                                          Coord const &c, ///< coordinate to compute our separation from
                                          CoordUnit unit  ///< Units to use for returned value
                                         ) const {

    // make sure they're fk5
    Fk5Coord fk51 = this->toFk5();
    Fk5Coord fk5tmp = c.toFk5();
    
    // make sure they have the same epoch
    Fk5Coord fk52;
    if ( fabs(fk51.getEpoch() - fk5tmp.getEpoch()) > epochTolerance ) {
        fk52 = fk5tmp.precess(fk51.getEpoch());
    } else {
        fk52 = fk5tmp;
    }

    // work in Fk5, no matter what two derived classes we're given (eg Fk5 and Galactic)
    // we'll put them in the same system.
    double const alpha1 = fk51.getRa(RADIANS);
    double const delta1 = fk51.getDec(RADIANS);
    double const alpha2 = fk52.getRa(RADIANS);
    double const delta2 = fk52.getDec(RADIANS);
    
#if 0
    // this formula breaks down near 0 and 180
    double const cosd    = sin(delta1)*sin(delta2) + cos(delta1)*cos(delta2)*cos(alpha1 - alpha2);
    double const distDeg = radToDeg*acos(cosd);
#endif

    // use haversine form.  it's stable near 0 and 180.
    double const dDelta = delta1 - delta2;
    double const dAlpha = alpha1 - alpha2;
    double const havDDelta = sin(dDelta/2.0)*sin(dDelta/2.0);
    double const havDAlpha = sin(dAlpha/2.0)*sin(dAlpha/2.0);
    double const havD = havDDelta + cos(delta1)*cos(delta2)*havDAlpha;
    double const sinDHalf = std::sqrt(havD);
    double dist = 2.0*asin(sinDHalf);

    if (unit == DEGREES) {
        dist *= radToDeg;
    }
    
    return dist;
}



/**
 * @brief Convert ourself to Fk5: RA, Dec (precess to new epoch)
 */
afwCoord::Fk5Coord afwCoord::Coord::toFk5(double const epoch) const {
    return Fk5Coord(getLongitude(DEGREES), getLatitude(DEGREES), getEpoch()).precess(epoch);
}
/**
 * @brief Convert ourself to Fk5: RA, Dec (use current epoch)
 */
afwCoord::Fk5Coord afwCoord::Coord::toFk5() const {
    return Fk5Coord(getLongitude(DEGREES), getLatitude(DEGREES), getEpoch());
}

/**
 * @brief Convert ourself to ICRS: RA, Dec (basically J2000)
 *
 */
afwCoord::IcrsCoord afwCoord::Coord::toIcrs() const {
    return this->toFk5().toIcrs();
}

/**
 * @brief Convert ourself to Galactic: l, b
 */
afwCoord::GalacticCoord afwCoord::Coord::toGalactic() const {
    return this->toFk5().toGalactic();
}

/**
 * @brief Convert ourself to Ecliptic: lambda, beta (precess to new epoch)
 */
afwCoord::EclipticCoord afwCoord::Coord::toEcliptic(double const epoch) const {
        return this->toFk5(epoch).toEcliptic();
}
/**
 * @brief Convert ourself to Ecliptic: lambda, beta (use existing epoch)
 */
afwCoord::EclipticCoord afwCoord::Coord::toEcliptic() const {
        return this->toFk5().toEcliptic();
}

/**
 * @brief Convert ourself to Altitude/Azimuth: alt, az
 */
afwCoord::TopocentricCoord afwCoord::Coord::toTopocentric(
                                        Observatory const &obs,            ///< observatory of observation
                                        dafBase::DateTime const &obsDate   ///< date of observation
                                                         ) const {
    return this->toFk5().toTopocentric(obs, obsDate);
}




/* ============================================================
 *
 * class Fk5Coord
 *
 * ============================================================*/


/**
 * @brief Convert ourself to Fk5 (ie. a no-op): RA, Dec  (precess to new epoch)
 */
afwCoord::Fk5Coord afwCoord::Fk5Coord::toFk5(double const epoch) const {
    return Fk5Coord(getLongitude(DEGREES), getLatitude(DEGREES), getEpoch()).precess(epoch);
}
/**
 * @brief Convert ourself to Fk5 (ie. a no-op): RA, Dec (keep current epoch)
 */
afwCoord::Fk5Coord afwCoord::Fk5Coord::toFk5() const {
    return Fk5Coord(getLongitude(DEGREES), getLatitude(DEGREES), getEpoch());
}

/**
 * @brief Convert ourself to ICRS: RA, Dec (basically J2000)
 *
 */
afwCoord::IcrsCoord afwCoord::Fk5Coord::toIcrs() const {

    // only do the precession to 2000 if we're not already there.
    if ( fabs(getEpoch() - 2000.0) > epochTolerance ) {
        afwCoord::Fk5Coord c = precess(2000.0);
        return IcrsCoord(c.getLongitude(DEGREES), c.getLatitude(DEGREES));
    } else {
        return IcrsCoord(getLongitude(DEGREES), getLatitude(DEGREES));
    }
}


/**
 * @brief Convert ourself to Galactic: l, b
 */
afwCoord::GalacticCoord afwCoord::Fk5Coord::toGalactic() const {

    // if we're epoch==2000, we can transform, otherwise we need to precess first
    Fk5Coord c;
    if ( fabs(getEpoch() - 2000.0) > epochTolerance ) {
        c = precess(2000.0);
    } else {
        c = *this;
    }
    
    Coord ct = c.transform(Fk5PoleInGalactic, GalacticPoleInFk5);
    return GalacticCoord(ct.getLongitude(DEGREES), ct.getLatitude(DEGREES));
    
}

/**
 * @brief Convert ourself to Ecliptic: lambda, beta (precess to new epoch)
 */
afwCoord::EclipticCoord afwCoord::Fk5Coord::toEcliptic(double const epoch) const {
    double const eclPoleIncl = eclipticPoleInclination(epoch);
    Coord const eclPoleInEquatorial(270.0, 90.0 - eclPoleIncl, epoch);
    Coord const equPoleInEcliptic(90.0, 90.0 - eclPoleIncl, epoch);
    Coord c = transform(equPoleInEcliptic, eclPoleInEquatorial); 
    return EclipticCoord(c.getLongitude(DEGREES), c.getLatitude(DEGREES), epoch);
}
/**
 * @brief Convert ourself to Ecliptic: lambda, beta (use current epoch)
 */
afwCoord::EclipticCoord afwCoord::Fk5Coord::toEcliptic() const {
    return this->toEcliptic(getEpoch());
}

/**
 * @brief Convert ourself to Altitude/Azimuth: alt, az
 */
afwCoord::TopocentricCoord afwCoord::Fk5Coord::toTopocentric(
    Observatory const &obs,           ///< observatory
    dafBase::DateTime const &obsDate  ///< date of obs.
                                                            ) const {

    // make sure we precess to the epoch
    Fk5Coord fk5 = precess(obsDate.get(dafBase::DateTime::EPOCH));

    // greenwich sidereal time
    double const meanSidereal    = meanSiderealTimeGreenwich(obsDate.get(dafBase::DateTime::JD));
    double const theta0          = degToRad*reduceAngle(meanSidereal);

    // lat/long of the observatory
    double const phi             = obs.getLatitude(RADIANS);
    double const L               = obs.getLongitude(RADIANS);

    // ra/dec of the target
    double const alpha           = fk5.getRa(RADIANS);
    double const delta           = fk5.getDec(RADIANS);
                               
    double const H               = theta0 + L - alpha;

    // compute the altitude, h
    double const sinh            = sin(phi)*sin(delta) + cos(phi)*cos(delta)*cos(H);
    double const h               = radToDeg*asin(sinh);

    // compute the azimuth, A
    double const tanAnumerator   = sin(H);
    double const tanAdenominator = (cos(H)*sin(phi) - tan(delta)*cos(phi));
    double const A               = reduceAngle(-90.0 - radToDeg*atan2(tanAdenominator, tanAnumerator));
    
    return TopocentricCoord(A, h, obsDate.get(dafBase::DateTime::EPOCH), obs);
}



/**
 * @brief Precess ourselves from whence we are to a new epoch
 *
 */
afwCoord::Fk5Coord afwCoord::Fk5Coord::precess(
                                               double const epochTo ///< epoch to precess to
                                              ) const {

    // return a copy if the epochs are the same
    if ( fabs(getEpoch() - epochTo) < epochTolerance) {
        return Fk5Coord(getLongitude(DEGREES), getLatitude(DEGREES), getEpoch());
    }
    
    dafBase::DateTime const dateFrom(getEpoch(), dafBase::DateTime::EPOCH, dafBase::DateTime::TAI);
    dafBase::DateTime const dateTo(epochTo, dafBase::DateTime::EPOCH, dafBase::DateTime::TAI);
    double const jd0 = dateFrom.get(dafBase::DateTime::JD);
    double const jd  = dateTo.get(dafBase::DateTime::JD);

    double const T   = (jd0 - JD2000)/36525.0;
    double const t   = (jd - jd0)/36525.0;
    double const tt  = t*t;
    double const ttt = tt*t;

    double const xi    = arcsecToRad*((2306.2181 + 1.39656*T - 0.000139*T*T)*t +
                                      (0.30188 - 0.000344*T)*tt + 0.017998*ttt);
    double const z     = arcsecToRad*((2306.2181 + 1.39656*T - 0.000139*T*T)*t +
                                      (1.09468 + 0.000066*T)*tt + 0.018203*ttt);
    double const theta = arcsecToRad*((2004.3109 - 0.85330*T - 0.000217*T*T)*t -
                                      (0.42665 + 0.000217*T)*tt - 0.041833*ttt);

    Fk5Coord fk5 = this->toFk5();
    double const alpha0 = fk5.getRa(RADIANS);
    double const delta0 = fk5.getDec(RADIANS);
    
    double const a = cos(delta0)*sin(alpha0 + xi);
    double const b = cos(theta)*cos(delta0)*cos(alpha0 + xi) - sin(theta)*sin(delta0);
    double const c = sin(theta)*cos(delta0)*cos(alpha0 + xi) + cos(theta)*sin(delta0);

    double const alpha = reduceAngle(radToDeg*(atan2(a,b) + z));
    double const delta = radToDeg*asin(c);
    
    return Fk5Coord(alpha, delta, epochTo);
}


/* ============================================================
 *
 * class IcrsCoord
 *
 * ============================================================*/

/**
 * @brief special reset() overload to make sure no epoch can be set
 */
void afwCoord::IcrsCoord::reset(double const longitudeDeg, double const latitudeDeg) {
    Coord::reset(longitudeDeg, latitudeDeg, 2000.0);
}

/**
 * @brief Fk5 converter for IcrsCoord. (specify epoch)
 */
afwCoord::Fk5Coord afwCoord::IcrsCoord::toFk5(double const epoch) const {
    return Fk5Coord(getLongitude(DEGREES), getLatitude(DEGREES), 2000.0).precess(epoch);
}
/**
 * @brief Fk5 converter for IcrsCoord. (no epoch specified)
 */
afwCoord::Fk5Coord afwCoord::IcrsCoord::toFk5() const {
    return Fk5Coord(getLongitude(DEGREES), getLatitude(DEGREES), 2000.0);
}

/**
 * @brief Icrs converter for IcrsCoord. (ie. a no-op)
 */
afwCoord::IcrsCoord afwCoord::IcrsCoord::toIcrs() const {
    return IcrsCoord(getLongitude(DEGREES), getLatitude(DEGREES));
}




/* ============================================================
 *
 * class GalacticCoord
 *
 * ============================================================*/

/**
 * @brief special reset() overload to make sure no epoch can be set
 */
void afwCoord::GalacticCoord::reset(double const longitudeDeg, double const latitudeDeg) {
    Coord::reset(longitudeDeg, latitudeDeg, 2000.0);
}

/**
 * @brief Convert ourself from galactic to Fk5 (specify epoch)
 */
afwCoord::Fk5Coord afwCoord::GalacticCoord::toFk5(double const epoch) const {
    // transform to fk5
    // galactic coords are ~constant, and the poles used are for epoch=2000, so we get J2000
    Coord c = transform(GalacticPoleInFk5, Fk5PoleInGalactic);
    return Fk5Coord(c.getLongitude(DEGREES), c.getLatitude(DEGREES), 2000.0).precess(epoch);
}
/**
 * @brief Convert ourself from galactic to Fk5 (no epoch specified)
 */
afwCoord::Fk5Coord afwCoord::GalacticCoord::toFk5() const {
    return this->toFk5(2000.0);
}

/**
 * @brief Convert ourself from Galactic to Galactic ... a no-op
 */
afwCoord::GalacticCoord afwCoord::GalacticCoord::toGalactic() const { 
    return GalacticCoord(getLongitude(DEGREES), getLatitude(DEGREES));
}




/* ============================================================
 *
 * class EclipticCoord
 *
 * ============================================================*/

/**
 * @brief Convert ourself from Ecliptic to Ecliptic ... a no-op (but precess to new epoch)
 */
afwCoord::EclipticCoord afwCoord::EclipticCoord::toEcliptic(double const epoch) const {
    return EclipticCoord(getLongitude(DEGREES), getLatitude(DEGREES), getEpoch()).precess(epoch);
}
/**
 * @brief Convert ourself from Ecliptic to Ecliptic ... a no-op (use the current epoch)
 */
afwCoord::EclipticCoord afwCoord::EclipticCoord::toEcliptic() const {
    return EclipticCoord(getLongitude(DEGREES), getLatitude(DEGREES), getEpoch());
}


/**
 * @brief Convert ourself from Ecliptic to Fk5 (precess to new epoch)
 */
afwCoord::Fk5Coord afwCoord::EclipticCoord::toFk5(double const epoch) const {
    double const eclPoleIncl = eclipticPoleInclination(epoch);
    Coord const eclipticPoleInFk5(270.0, 90.0 - eclPoleIncl, epoch);
    Coord const fk5PoleInEcliptic(90.0, 90.0 - eclPoleIncl, epoch);
    Coord c = transform(eclipticPoleInFk5, fk5PoleInEcliptic);
    return Fk5Coord(c.getLongitude(DEGREES), c.getLatitude(DEGREES), epoch);
}
/**
 * @brief Convert ourself from Ecliptic to Fk5 (use current epoch)
 */
afwCoord::Fk5Coord afwCoord::EclipticCoord::toFk5() const {
    return this->toFk5(getEpoch());
}


/**
 * @brief precess to new epoch
 *
 * Do this by going through fk5
 */
afwCoord::EclipticCoord afwCoord::EclipticCoord::precess(
                                                         double const epochTo ///< epoch to precess to.
                                                        ) const {
    return this->toFk5().precess(epochTo).toEcliptic();
}



/* ============================================================
 *
 * class TopocentricCoord
 *
 * ============================================================*/

/**
 * @brief Convert ourself from Topocentric to Fk5
 */
afwCoord::Fk5Coord afwCoord::TopocentricCoord::toFk5(double const epoch) const {
     
    double const A        = getAzimuth(RADIANS);
    double const h        = getAltitude(RADIANS);
    double const phi      = _obs.getLatitude(RADIANS);
    double const L        = _obs.getLongitude(RADIANS);

    double const jd       = dafBase::DateTime(epoch,
                                              dafBase::DateTime::EPOCH,
                                              dafBase::DateTime::TAI).get(dafBase::DateTime::JD);
    double const theta0   = degToRad*meanSiderealTimeGreenwich(jd);

    double const tanH     = sin(A) / (cos(A)*sin(phi) + tan(h)*cos(phi));
    double const alpha    = radToDeg*(theta0 - L - atan(tanH));
    double const sinDelta = sin(phi)*sin(h) - cos(phi)*cos(h)*cos(A);
    double const delta    = radToDeg*asin(sinDelta);

    return Fk5Coord(alpha, delta, epoch);
}
/**
 * @brief Convert outself from Topocentric to Fk5 (use current epoch)
 */
afwCoord::Fk5Coord afwCoord::TopocentricCoord::toFk5() const {
    return this->toFk5(getEpoch());
}


/**
 * @brief Convert ourself from Topocentric to Topocentric ... a no-op
 */
afwCoord::TopocentricCoord afwCoord::TopocentricCoord::toTopocentric(
    Observatory const &obs,             ///< observatory of observation
    dafBase::DateTime const &date        ///< date of observation
                                                                    ) const
{
    if (obs != _obs) {
        throw LSST_EXCEPT(ex::InvalidParameterException,
                          (boost::format("Expected observatory %s, saw %s") % _obs % obs).str());
    }
    if (fabs(date.get() - getEpoch()) > std::numeric_limits<double>::epsilon()) {
        throw LSST_EXCEPT(ex::InvalidParameterException,
                          (boost::format("Expected date %g, saw %g") % getEpoch() % date.get()).str());
    }
        
    return TopocentricCoord(getLongitude(DEGREES), getLatitude(DEGREES), getEpoch(), _obs);
}

/**
 * @brief Convert ourself from Topocentric to Topocentric with no observatory or date arguments
 *
 * As this is essentially a copy-constructor, the extra info can be obtained internally.
 */
afwCoord::TopocentricCoord afwCoord::TopocentricCoord::toTopocentric() const {
    return TopocentricCoord(getLongitude(DEGREES), getLatitude(DEGREES), getEpoch(), _obs);
}



/* ===============================================================================
 *
 * Factory function definitions:
 *
 * Each makeCoord() function has overloaded variants with and without epoch specified.
 *     It was tempting to specify default values, but some coordinate systems have
 *     no epoch, and this would be confusing to the user.  In its current form,
 *     any epochless coordinate system requested with an epoch specified will throw an exception.
 *     The epochless factories will always work, but assume default epoch = 2000.
 *
 * ===============================================================================
 */

/**
 * @brief Factory function to create a Coord of arbitrary type with decimal RA,Dec
 *
 * @note This factory allows the epoch to be specified but will throw if used with ICRS or Galactic
 * @note Most of the other factories (which accept epochs) just call this one indirectly.
 *
 */
afwCoord::Coord::Ptr afwCoord::makeCoord(
                                   CoordSystem const system,     ///< the system (equ, fk5, galactic ..)
                                   double const ra,              ///< right ascension
                                   double const dec,             ///< declination
                                   double const epoch            ///< epoch of coordinate
                                  ) {

    switch (system) {
      case FK5:
        return boost::shared_ptr<Fk5Coord>(new Fk5Coord(ra, dec, epoch));
        break;
      case ICRS:
        throw LSST_EXCEPT(ex::InvalidParameterException,
                          "ICRS has no epoch, use overloaded makeCoord with args (system, ra, dec).");
        break;
      case GALACTIC:
        throw LSST_EXCEPT(ex::InvalidParameterException,
                          "Galactic has no epoch, use overloaded makeCoord with (system, ra, dec).");
        break;
      case ECLIPTIC:
        return boost::shared_ptr<EclipticCoord>(new EclipticCoord(ra, dec, epoch));
        break;
      case TOPOCENTRIC:
        throw LSST_EXCEPT(ex::InvalidParameterException,
                          "Cannot make Topocentric with makeCoord() (must also specify Observatory).\n"
                          "Instantiate TopocentricCoord() directly.");
        break;
      default:
        throw LSST_EXCEPT(ex::InvalidParameterException,
            "Undefined CoordSystem: only FK5, ICRS, GALACTIC, ECLIPTIC, and TOPOCENTRIC allowed.");
        break;
        
    }

}



/**
 * @brief Factory function to create a Coord of arbitrary type with decimal RA,Dec
 *
 * @note This factory assumes a default epoch
 * @note Most of the other factories (which don't accept epoch) call this one.
 */
afwCoord::Coord::Ptr afwCoord::makeCoord(
                                   CoordSystem const system,     ///< the system (equ, fk5, galactic ..)
                                   double const ra,              ///< right ascension
                                   double const dec             ///< declination
                                  ) {

    switch (system) {
      case FK5:
        return boost::shared_ptr<Fk5Coord>(new Fk5Coord(ra, dec, 2000.0));
        break;
      case ICRS:
        return boost::shared_ptr<IcrsCoord>(new IcrsCoord(ra, dec));
        break;
      case GALACTIC:
        return boost::shared_ptr<GalacticCoord>(new GalacticCoord(ra, dec));
        break;
      case ECLIPTIC:
        return boost::shared_ptr<EclipticCoord>(new EclipticCoord(ra, dec, 2000.0));
        break;
      case TOPOCENTRIC:
        throw LSST_EXCEPT(ex::InvalidParameterException,
                          "Cannot make Topocentric with makeCoord() (must also specify Observatory).\n"
                          "Instantiate TopocentricCoord() directly.");
        break;
      default:
        throw LSST_EXCEPT(ex::InvalidParameterException,
            "Undefined CoordSystem: only FK5, ICRS, GALACTIC, ECLIPTIC, and TOPOCENTRIC allowed.");
        break;
        
    }

}
    


/**
 * @brief Factory function to create a Coord of arbitrary type with a Point3D
 *
 * @note This factory accepts epoch.  There is an overloaded version which uses a default.
 *
 */
afwCoord::Coord::Ptr afwCoord::makeCoord(
                                   CoordSystem const system,     ///< the system (equ, fk5, galactic ..)
                                   afwGeom::Point3D const &p3d,     ///< the coord in Point3D format
                                   double const epoch,            ///< epoch of coordinate
                                   double const defaultLongitude ///< longitude to use if x=y=0
                                  ) {
    Coord c(p3d, 2000.0, defaultLongitude);
    return makeCoord(system, c.getLongitude(DEGREES), c.getLatitude(DEGREES), epoch);
}
/**
 * @brief Factory function to create a Coord of arbitrary type with a Point3D
 *
 * @note This factory uses a default epoch.  There is an overloaded version which accepts an epoch.
 *
 */
afwCoord::Coord::Ptr afwCoord::makeCoord(
                                   CoordSystem const system,     ///< the system (equ, fk5, galactic ..)
                                   afwGeom::Point3D const &p3d,  ///< the coord in Point3D format
                                   double const defaultLongitude ///< longitude to use if x=y=0
                                  ) {
    Coord c(p3d, 2000.0, defaultLongitude);
    return makeCoord(system, c.getLongitude(DEGREES), c.getLatitude(DEGREES));
}



/**
 * @brief Factory function to create a Coord of arbitrary type with Point2D
 *
 * @note This factory accepts epoch.  There is an overloaded version which uses a default.
 */
afwCoord::Coord::Ptr afwCoord::makeCoord(
                                   CoordSystem const system,     ///< the system (equ, fk5, galactic ..)
                                   afwGeom::Point2D const &p2d,     ///< the (eg) ra,dec in a Point2D
                                   CoordUnit unit,               ///< the units (eg. DEGREES, RADIANS)
                                   double const epoch            ///< epoch of coordinate
                                  ) {
    switch (unit) {
      case DEGREES:
        return makeCoord(system, p2d.getX(), p2d.getY(), epoch);
        break;
      case RADIANS:
        return makeCoord(system, radToDeg*p2d.getX(), radToDeg*p2d.getY(), epoch);
        break;
      case HOURS:
        return makeCoord(system, 15.0*radToDeg*p2d.getX(), radToDeg*p2d.getY(), epoch);
        break;
      default:
        throw LSST_EXCEPT(ex::InvalidParameterException,
                          "Point2D values for Coord must be DEGREES, RADIANS, or HOURS.");
        break;
    }
}
/**
 * @brief Factory function to create a Coord of arbitrary type with Point2D
 *
 * @note This factory uses a default epoch.  There is an overloaded version which accepts an epoch.
 *
 */
afwCoord::Coord::Ptr afwCoord::makeCoord(
                                   CoordSystem const system,     ///< the system (equ, fk5, galactic ..)
                                   afwGeom::Point2D const &p2d,     ///< the (eg) ra,dec in a Point2D
                                   CoordUnit unit               ///< the units (eg. DEGREES, RADIANS)
                                  ) {
    switch (unit) {
      case DEGREES:
        return makeCoord(system, p2d.getX(), p2d.getY());
        break;
      case RADIANS:
        return makeCoord(system, radToDeg*p2d.getX(), radToDeg*p2d.getY());
        break;
      case HOURS:
        return makeCoord(system, 15.0*radToDeg*p2d.getX(), radToDeg*p2d.getY());
        break;
      default:
        throw LSST_EXCEPT(ex::InvalidParameterException,
                          "Point2D values for Coord must be DEGREES, RADIANS, or HOURS.");
        break;
    }
}




/**
 * @brief Factory function to create a Coord of arbitrary type with string RA, Dec
 *
 * @note This factory accepts epoch.  There is an overloaded version which uses a default.
 */
afwCoord::Coord::Ptr afwCoord::makeCoord(
                                   CoordSystem const system,   ///< the system (equ, fk5, galactic ..)
                                   std::string const ra,       ///< right ascension
                                   std::string const dec,      ///< declination
                                   double const epoch          ///< epoch of coordinate
                                  ) {
    return makeCoord(system, 15.0*dmsStringToDegrees(ra), dmsStringToDegrees(dec), epoch);
}
/**
 * @brief Factory function to create a Coord of arbitrary type with string RA, Dec
 *
 * @note This factory uses a default epoch.  There is an overloaded version which accepts an epoch.
 */
afwCoord::Coord::Ptr afwCoord::makeCoord(
                                   CoordSystem const system,   ///< the system (equ, fk5, galactic ..)
                                   std::string const ra,       ///< right ascension
                                   std::string const dec       ///< declination
                                  ) {
    return makeCoord(system, 15.0*dmsStringToDegrees(ra), dmsStringToDegrees(dec));
}



/**
 * @brief Lightweight factory to make an empty coord.
 */
afwCoord::Coord::Ptr afwCoord::makeCoord(
                                   CoordSystem const system ///< the system (FK5, ICRS, etc)
                                  ) {
    switch (system) {
      case FK5:
        return boost::shared_ptr<Fk5Coord>(new Fk5Coord());
        break;
      case ICRS:
        return boost::shared_ptr<IcrsCoord>(new IcrsCoord());
        break;
      case GALACTIC:
        return boost::shared_ptr<GalacticCoord>(new GalacticCoord());
        break;
      case ECLIPTIC:
        return boost::shared_ptr<EclipticCoord>(new EclipticCoord());
        break;
      case TOPOCENTRIC:
        throw LSST_EXCEPT(ex::InvalidParameterException,
                          "Cannot make Topocentric with makeCoord() (must also specify Observatory).\n"
                          "Instantiate TopocentricCoord() directly.");
        break;
      default:
        throw LSST_EXCEPT(ex::InvalidParameterException,
                          "Undefined CoordSystem: only FK5, ICRS, GALACTIC, ECLIPTIC, allowed.");
        break;
        
    }
}<|MERGE_RESOLUTION|>--- conflicted
+++ resolved
@@ -34,14 +34,11 @@
 #include <cmath>
 #include <limits>
 #include <cstdio>
-<<<<<<< HEAD
-=======
 
 #include "Eigen/Core.h"
 #include "Eigen/LU"
 #include "Eigen/SVD"
 #include "Eigen/Geometry"
->>>>>>> 988ffbf6
 
 #include "lsst/pex/exceptions.h"
 #include "boost/algorithm/string.hpp"
@@ -155,20 +152,6 @@
 }
     
 double const epochTolerance = 1.0e-12;  ///< Precession to new epoch performed if two epochs differ by this.
-
-
-/*
- * Utility function to put point3D objects in to Eigen vector3d
- */
-Eigen::Vector3d point3dToVector(afwGeom::Point3D p3d) {
-    Eigen::Vector3d v;
-    v << p3d[0], p3d[1], p3d[2];
-    return v;
-}
-
-afwGeom::Point3D vectorToPoint3d(Eigen::Vector3d v) {
-    return afwGeom::makePointD(v[0], v[1], v[2]);
-}
     
 
 /**
@@ -248,15 +231,8 @@
             }
         }
     }
-<<<<<<< HEAD
-    char s[12];
-    std::sprintf(s, "%02d:%02d:%05.2f", dms.sign*dms.deg, dms.min, dms.sec);
-    std::string dmsStr(s);
-    return dmsStr;
-=======
 
     return (boost::format("%02d:%02d:%05.2f") % (dms.sign*dms.deg) % dms.min % dms.sec).str();
->>>>>>> 988ffbf6
 }
 
 /**
@@ -445,9 +421,9 @@
 afwGeom::Point2D afwCoord::Coord::getPosition(CoordUnit unit) const {
     // treat HOURS specially, they must mean hours for RA, degrees for Dec
     if (unit == HOURS) {
-        return afwGeom::makePointD(getLongitude(unit), getLatitude(DEGREES));
+        return afwGeom::Point2D(getLongitude(unit), getLatitude(DEGREES));
     } else {
-        return afwGeom::makePointD(getLongitude(unit), getLatitude(unit));
+        return afwGeom::Point2D(getLongitude(unit), getLatitude(unit));
     }
 }
 
@@ -460,7 +436,7 @@
     double const x = cos(getLongitude(RADIANS))*cos(getLatitude(RADIANS));
     double const y = sin(getLongitude(RADIANS))*cos(getLatitude(RADIANS));
     double const z = sin(getLatitude(RADIANS));
-    return afwGeom::makePointD(x, y, z);
+    return afwGeom::Point3D(x, y, z);
 }
 
 
@@ -543,9 +519,7 @@
     // - must provide an axis of rotation: take the cross product r x v to get that axis (pole)
 
     // get the vector r
-    //afwGeom::Point3D const rP3d = getVector();
-    Eigen::Vector3d r = point3dToVector(getVector());
-    //r << rP3d[0], rP3d[1], rP3d[2];
+    Eigen::Vector3d r = getVector().asVector();
 
 
     // Get the vector v:
@@ -572,7 +546,7 @@
     // take r x v to get the axis
     Eigen::Vector3d axisVector = r.cross(v);
     axisVector.normalize();
-    Coord axisCoord = Coord(vectorToPoint3d(axisVector), getEpoch());
+    Coord axisCoord = Coord(afwGeom::Point3D(axisVector), getEpoch());
     
     rotate(axisCoord, arcLen);
 
@@ -584,16 +558,16 @@
     // phi2 = atan2(w2.v2, u2.v2)
     //
     // we need to compute u2, and then rotate v (exactly as we rotated r) to get v2
-    Eigen::Vector3d r2 = point3dToVector(getVector());
+    Eigen::Vector3d r2 = getVector().asVector();
     Eigen::Vector3d u2;
     u2 << -sin(getLongitude(RADIANS)), cos(getLongitude(RADIANS)), 0.0;
     Eigen::Vector3d w2 = r2.cross(u2);
 
     // make v a unit vector and rotate v exactly as we rotated r
     v.normalize();
-    Coord v2Coord = Coord(vectorToPoint3d(v), getEpoch());
+    Coord v2Coord = Coord(afwGeom::Point3D(v), getEpoch());
     v2Coord.rotate(axisCoord, arcLen);
-    Eigen::Vector3d v2 = point3dToVector(v2Coord.getVector());
+    Eigen::Vector3d v2 = v2Coord.getVector().asVector();
 
     double phi2 = atan2(w2.dot(v2), u2.dot(v2));
 
